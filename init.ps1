#!/usr/bin/env pwsh

<#
.SYNOPSIS
    Installs dependencies required to build and test the projects in this repository.
.DESCRIPTION
    This MAY not require elevation, as the SDK and runtimes are installed to a per-user location,
    unless the `-InstallLocality` switch is specified directing to a per-repo or per-machine location.
    See detailed help on that switch for more information.

    The CmdEnvScriptPath environment variable may be optionally set to a path to a cmd shell script to be created (or appended to if it already exists) that will set the environment variables in cmd.exe that are set within the PowerShell environment.
    This is used by init.cmd in order to reapply any new environment variables to the parent cmd.exe process that were set in the powershell child process.
.PARAMETER InstallLocality
    A value indicating whether dependencies should be installed locally to the repo or at a per-user location.
    Per-user allows sharing the installed dependencies across repositories and allows use of a shared expanded package cache.
    Visual Studio will only notice and use these SDKs/runtimes if VS is launched from the environment that runs this script.
    Per-repo allows for high isolation, allowing for a more precise recreation of the environment within an Azure Pipelines build.
    When using 'repo', environment variables are set to cause the locally installed dotnet SDK to be used.
    Per-repo can lead to file locking issues when dotnet.exe is left running as a build server and can be mitigated by running `dotnet build-server shutdown`.
    Per-machine requires elevation and will download and install all SDKs and runtimes to machine-wide locations so all applications can find it.
.PARAMETER NoPrerequisites
    Skips the installation of prerequisite software (e.g. SDKs, tools).
.PARAMETER NoNuGetCredProvider
    Skips the installation of the NuGet credential provider. Useful in pipelines with the `NuGetAuthenticate` task, as a workaround for https://github.com/microsoft/artifacts-credprovider/issues/244.
    This switch is ignored and installation is skipped when -NoPrerequisites is specified.
.PARAMETER UpgradePrerequisites
    Takes time to install prerequisites even if they are already present in case they need to be upgraded.
    No effect if -NoPrerequisites is specified.
.PARAMETER NoRestore
    Skips the package restore step.
.PARAMETER NoToolRestore
    Skips the dotnet tool restore step.
.PARAMETER Signing
    Install the MicroBuild signing plugin for building test-signed builds on desktop machines.
.PARAMETER Localization
    Install the MicroBuild localization plugin for building loc builds on desktop machines.
    The environment is configured to build pseudo-loc for JPN only, but may be used to build
    all languages with shipping-style loc by using the `/p:loctype=full,loclanguages=vs`
    when building.
.PARAMETER Setup
    Install the MicroBuild setup plugin for building VSIXv3 packages.
.PARAMETER OptProf
    Install the MicroBuild OptProf plugin for building optimized assemblies on desktop machines.
.PARAMETER Sbom
    Install the MicroBuild SBOM plugin.
.PARAMETER AccessToken
    An optional access token for authenticating to Azure Artifacts authenticated feeds.
.PARAMETER Interactive
    Runs NuGet restore in interactive mode. This can turn authentication failures into authentication challenges.
#>
[CmdletBinding(SupportsShouldProcess = $true)]
Param (
    [ValidateSet('repo', 'user', 'machine')]
    [string]$InstallLocality = 'user',
    [Parameter()]
    [switch]$NoPrerequisites,
    [Parameter()]
    [switch]$NoNuGetCredProvider,
    [Parameter()]
    [switch]$UpgradePrerequisites,
    [Parameter()]
    [switch]$NoRestore,
    [Parameter()]
    [switch]$NoToolRestore,
    [Parameter()]
    [switch]$Signing,
    [Parameter()]
    [switch]$Localization,
    [Parameter()]
    [switch]$Setup,
    [Parameter()]
    [switch]$OptProf,
    [Parameter()]
    [switch]$SBOM,
    [Parameter()]
    [string]$AccessToken,
    [Parameter()]
    [switch]$Interactive
)

$EnvVars = @{}
$PrependPath = @()

if (!$NoPrerequisites) {
    if (!$NoNuGetCredProvider) {
        & "$PSScriptRoot\tools\Install-NuGetCredProvider.ps1" -AccessToken $AccessToken -Force:$UpgradePrerequisites
    }

    & "$PSScriptRoot\tools\Install-DotNetSdk.ps1" -InstallLocality $InstallLocality
    if ($LASTEXITCODE -eq 3010) {
        Exit 3010
    }

    # The procdump tool and env var is required for dotnet test to collect hang/crash dumps of tests.
    # But it only works on Windows.
    if ($env:OS -eq 'Windows_NT') {
        $EnvVars['PROCDUMP_PATH'] = & "$PSScriptRoot\azure-pipelines\Get-ProcDump.ps1"
    }
}

# Workaround nuget credential provider bug that causes very unreliable package restores on Azure Pipelines
$env:NUGET_PLUGIN_HANDSHAKE_TIMEOUT_IN_SECONDS = 20
$env:NUGET_PLUGIN_REQUEST_TIMEOUT_IN_SECONDS = 20

Push-Location $PSScriptRoot
try {
    $HeaderColor = 'Green'

    $RestoreArguments = @()
    if ($Interactive)
    {
        $RestoreArguments += '--interactive'
    }
<<<<<<< HEAD

    if (!$NoRestore -and $PSCmdlet.ShouldProcess("NuGet packages", "Restore")) {
        $RestoreArguments = @()
        if ($Interactive)
        {
            $RestoreArguments += '--interactive'
        }
=======
>>>>>>> 57f0305e

    if (!$NoRestore -and $PSCmdlet.ShouldProcess("NuGet packages", "Restore")) {
        Write-Host "Restoring NuGet packages" -ForegroundColor $HeaderColor
        dotnet restore @RestoreArguments
        if ($lastexitcode -ne 0) {
            throw "Failure while restoring packages."
        }
    }

    if (!$NoToolRestore -and $PSCmdlet.ShouldProcess("dotnet tool", "restore")) {
      dotnet tool restore @RestoreArguments
      if ($lastexitcode -ne 0) {
          throw "Failure while restoring dotnet CLI tools."
      }
    }

    if (!$NoRestore -and $PSCmdlet.ShouldProcess("NPM package", "Install")) {
        Write-Host "Installing NPM packages" -ForegroundColor $HeaderColor
        Set-Location 'src/servicebroker-npm'
        yarn
        Set-Location ../..
        if ($lastexitcode -ne 0) {
            throw "Failure while restoring packages."
        }
    }

    $InstallNuGetPkgScriptPath = "$PSScriptRoot\azure-pipelines\Install-NuGetPackage.ps1"
    $nugetVerbosity = 'quiet'
    if ($Verbose) { $nugetVerbosity = 'normal' }
    $MicroBuildPackageSource = 'https://pkgs.dev.azure.com/devdiv/_packaging/MicroBuildToolset%40Local/nuget/v3/index.json'
    if ($Signing) {
        Write-Host "Installing MicroBuild signing plugin" -ForegroundColor $HeaderColor
        & $InstallNuGetPkgScriptPath MicroBuild.Plugins.Signing -source $MicroBuildPackageSource -Verbosity $nugetVerbosity
        $EnvVars['SignType'] = "Test"
    }

    if ($Setup) {
        Write-Host "Installing MicroBuild SwixBuild plugin..." -ForegroundColor $HeaderColor
        & $InstallNuGetPkgScriptPath Microsoft.VisualStudioEng.MicroBuild.Plugins.SwixBuild -source $MicroBuildPackageSource -Verbosity $nugetVerbosity
    }

    if ($OptProf) {
        Write-Host "Installing MicroBuild OptProf plugin" -ForegroundColor $HeaderColor
        & $InstallNuGetPkgScriptPath MicroBuild.Plugins.OptProf -source $MicroBuildPackageSource -Verbosity $nugetVerbosity
        $EnvVars['OptProfEnabled'] = '1'
    }

    if ($Localization) {
        Write-Host "Installing MicroBuild localization plugin" -ForegroundColor $HeaderColor
        & $InstallNuGetPkgScriptPath MicroBuild.Plugins.Localization -source $MicroBuildPackageSource -Verbosity $nugetVerbosity
        $EnvVars['LocType'] = "Pseudo"
        $EnvVars['LocLanguages'] = "JPN"
    }

    if ($SBOM) {
        Write-Host "Installing MicroBuild SBOM plugin" -ForegroundColor $HeaderColor
        & $InstallNuGetPkgScriptPath MicroBuild.Plugins.Sbom -source $MicroBuildPackageSource -Verbosity $nugetVerbosity
        $PkgMicrosoft_ManifestTool_CrossPlatform = & $InstallNuGetPkgScriptPath Microsoft.ManifestTool.CrossPlatform -source 'https://1essharedassets.pkgs.visualstudio.com/1esPkgs/_packaging/SBOMTool/nuget/v3/index.json' -Verbosity $nugetVerbosity
        $EnvVars['GenerateSBOM'] = "true"
        $EnvVars['PkgMicrosoft_ManifestTool_CrossPlatform'] = $PkgMicrosoft_ManifestTool_CrossPlatform
    }

    & "$PSScriptRoot/tools/Set-EnvVars.ps1" -Variables $EnvVars -PrependPath $PrependPath | Out-Null
}
catch {
    Write-Error $error[0]
    exit $lastexitcode
}
finally {
    Pop-Location
}<|MERGE_RESOLUTION|>--- conflicted
+++ resolved
@@ -111,16 +111,6 @@
     {
         $RestoreArguments += '--interactive'
     }
-<<<<<<< HEAD
-
-    if (!$NoRestore -and $PSCmdlet.ShouldProcess("NuGet packages", "Restore")) {
-        $RestoreArguments = @()
-        if ($Interactive)
-        {
-            $RestoreArguments += '--interactive'
-        }
-=======
->>>>>>> 57f0305e
 
     if (!$NoRestore -and $PSCmdlet.ShouldProcess("NuGet packages", "Restore")) {
         Write-Host "Restoring NuGet packages" -ForegroundColor $HeaderColor
