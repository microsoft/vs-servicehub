--- conflicted
+++ resolved
@@ -191,13 +191,11 @@
 # CA1062: Validate arguments of public methods
 dotnet_diagnostic.CA1062.severity = warning
 
-<<<<<<< HEAD
+# CA2016: Forward the CancellationToken parameter
+dotnet_diagnostic.CA2016.severity = warning
+
 # SA1601: Partial elements should be documented
 dotnet_diagnostic.SA1601.severity = silent
-=======
-# CA2016: Forward the CancellationToken parameter
-dotnet_diagnostic.CA2016.severity = warning
->>>>>>> 4757dade
 
 [*.sln]
 indent_style = tab