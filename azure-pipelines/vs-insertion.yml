trigger: none # We only want to trigger manually or based on resources
pr: none

resources:
  repositories:
  - repository: MicroBuildTemplate
    type: git
    name: 1ESPipelineTemplates/MicroBuildTemplate
    ref: refs/tags/release
  pipelines:
  - pipeline: CI
    source: vs-servicehub
    tags:
    - Real signed
    trigger:
      tags:
      - Real signed

variables:
- template: GlobalVariables.yml

extends:
  template: azure-pipelines/MicroBuild.1ES.Official.yml@MicroBuildTemplate
  parameters:
    settings:
      networkIsolationPolicy: Permissive,CFSClean
    sdl:
      sourceAnalysisPool: VSEng-MicroBuildVSStable
    sbom:
      enabled: false

    stages:
    - stage: insertion
      jobs:
      - job: insertion
        displayName: VS insertion
        pool: VSEng-MicroBuildVSStable
        templateContext:
          outputParentDirectory: $(Pipeline.Workspace)/CI
        steps:
        - checkout: none
        - powershell: Write-Host "##vso[build.updatebuildnumber]$(resources.pipeline.CI.runName)"
          displayName: ⚙️ Set pipeline name
        - template: azure-pipelines/release-deployment-prep.yml@self
        - download: CI
          artifact: VSInsertion-Windows
          displayName: 🔻 Download VSInsertion-Windows artifact
        - ${{ if eq(variables['ContainsVsix'], 'true') }}:
          - task: 1ES.MicroBuildVstsDrop@1
            displayName: 🔺 Upload VSTS Drop
            inputs:
              dropFolder: $(Pipeline.Workspace)/CI/VSInsertion-windows/Vsix
              dropName: $(VstsDropNames)
              accessToken: $(System.AccessToken)
        - task: 1ES.PublishNuget@1
          displayName: 📦 Push VS-repo packages to VS feed
          inputs:
            packagesToPush: '$(Pipeline.Workspace)/CI/VSInsertion-Windows/*.nupkg'
            packageParentPath: $(Pipeline.Workspace)/CI/VSInsertion-Windows
            allowPackageConflicts: true
            publishVstsFeed: VS
        - task: MicroBuildInsertVsPayload@5
          displayName: 🏭 Insert VS Payload
          inputs:
            TeamName: $(TeamName)
            TeamEmail: $(TeamEmail)
            InsertionPayloadName: $(Build.Repository.Name) $(Build.BuildNumber)
            InsertionBuildPolicies: Request Perf DDRITs
<<<<<<< HEAD
            InsertionReviewers: $(Build.RequestedFor),VS Core - Extensibility,Andrew Arnott
=======
            InsertionReviewers: $(Build.RequestedFor) # Append `,Your team name` (without quotes)
            CustomScriptExecutionCommand: $(Pipeline.Workspace)\CI\VSInsertion-Windows\vs-insertion-script.ps1
>>>>>>> fe54aae7
            AutoCompletePR: true
            AutoCompleteMergeStrategy: Squash
            ShallowClone: true
            ${{ if eq(variables['system.collectionId'], '011b8bdf-6d56-4f87-be0d-0092136884d9') }}:
              ConnectedVSDropServiceName: 'VSEng-VSDrop-MI'
          env:
            SYSTEM_ACCESSTOKEN: $(System.AccessToken)

        - powershell: |
            $contentType = 'application/json';
            $headers = @{ Authorization = 'Bearer $(System.AccessToken)' };
            $rawRequest = @{ daysValid = 365 * 2; definitionId = $(resources.pipeline.CI.pipelineID); ownerId = 'User:$(Build.RequestedForId)'; protectPipeline = $false; runId = $(resources.pipeline.CI.runId) };
            $request = ConvertTo-Json @($rawRequest);
            Write-Host $request
            $uri = "$(System.CollectionUri)$(System.TeamProject)/_apis/build/retention/leases?api-version=6.0-preview.1";
            Invoke-RestMethod -uri $uri -method POST -Headers $headers -ContentType $contentType -Body $request;
          displayName: 🗻 Retain inserted builds<|MERGE_RESOLUTION|>--- conflicted
+++ resolved
@@ -66,12 +66,8 @@
             TeamEmail: $(TeamEmail)
             InsertionPayloadName: $(Build.Repository.Name) $(Build.BuildNumber)
             InsertionBuildPolicies: Request Perf DDRITs
-<<<<<<< HEAD
             InsertionReviewers: $(Build.RequestedFor),VS Core - Extensibility,Andrew Arnott
-=======
-            InsertionReviewers: $(Build.RequestedFor) # Append `,Your team name` (without quotes)
             CustomScriptExecutionCommand: $(Pipeline.Workspace)\CI\VSInsertion-Windows\vs-insertion-script.ps1
->>>>>>> fe54aae7
             AutoCompletePR: true
             AutoCompleteMergeStrategy: Squash
             ShallowClone: true
