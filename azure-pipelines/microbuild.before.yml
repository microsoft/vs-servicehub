--- conflicted
+++ resolved
@@ -1,34 +1,4 @@
 parameters:
-<<<<<<< HEAD
-- name: ShouldSkipOptimize
-- name: IsProfilingRun
-  type: boolean
-  default: false
-
-steps:
-- task: ComponentGovernanceComponentDetection@0
-  displayName: 🔍 Component Detection
-
-- task: notice@0
-  displayName: 🛠️ Generate NOTICE file
-  inputs:
-    outputfile: $(System.DefaultWorkingDirectory)/obj/NOTICE
-    outputformat: text
-  condition: and(succeeded(), ne(variables['Build.Reason'], 'PullRequest'))
-  retryCountOnTaskFailure: 3 # fails when the cloud service is overloaded
-
-- task: MicroBuildOptProfPlugin@6
-  inputs:
-    ProfilingInputsDropName: ProfilingInputs/$(System.TeamProject)/$(Build.Repository.Name)/$(Build.SourceBranchName)/$(Build.BuildNumber)
-    OptimizationInputsLookupMethod: DropPrefix
-    DropNamePrefix: OptimizationInputs/$(System.TeamProject)/$(Build.Repository.Name)
-    ShouldSkipOptimize: ${{ parameters.ShouldSkipOptimize }}
-    AccessToken: $(System.AccessToken)
-  displayName: 🔧 Install OptProf Plugin
-
-# We have to install the signing plugin ourselves for Optprof runs because those pipelines haven't migrated to 1ES PT yet.
-- ${{ if parameters.IsProfilingRun }}:
-=======
 - name: EnableLocalization
   type: boolean
   default: false
@@ -70,19 +40,14 @@
       AccessToken: $(System.AccessToken)
     displayName: 🔧 Install OptProf Plugin
 
->>>>>>> a30799eb
   - task: MicroBuildSigningPlugin@4
     inputs:
       signType: Real
       zipSources: false
-<<<<<<< HEAD
-    displayName: 🔧 Install MicroBuild Signing Plugin
-=======
     displayName: 🔧 Install MicroBuild Signing Plugin
 
   - ${{ if parameters.EnableLocalization }}:
     - task: MicroBuildLocalizationPlugin@4
       inputs:
         languages: $(LocLanguages)
-      displayName: 🔧 Install MicroBuild Localization Plugin
->>>>>>> a30799eb
+      displayName: 🔧 Install MicroBuild Localization Plugin