parameters:
  EnableCompliance:
  EnableAPIScan:

steps:
- task: MicroBuildCodesignVerify@3
  displayName: 🔍 Verify Signed Files
  inputs:
    TargetFolders: |
      $(Build.SourcesDirectory)/bin/Packages/$(BuildConfiguration)/NuGet
  condition: and(succeeded(), eq(variables['Agent.OS'], 'Windows_NT'))

<<<<<<< HEAD
- task: MicroBuildCleanup@1
  condition: succeededOrFailed()
  displayName: ⚙️ MicroBuild Cleanup

- task: ms-vscs-artifact.build-tasks.artifactDropTask-1.artifactDropTask@0
  inputs:
    dropServiceURI: https://devdiv.artifacts.visualstudio.com
    buildNumber: $(ProfilingInputsDropName)
    sourcePath: $(Build.ArtifactStagingDirectory)\OptProf\ProfilingInputs
    toLowerCase: false
    usePat: true
  displayName: 🔧 Publish to Artifact Services - ProfilingInputs
  condition: and(succeeded(), ne(variables['Build.Reason'], 'PullRequest'))
  continueOnError: true

- task: PublishBuildArtifacts@1
  inputs:
    PathtoPublish: $(Build.ArtifactStagingDirectory)/InsertionOutputs
    ArtifactName: InsertionOutputs
    ArtifactType: Container
  displayName: 🔧 Publish InsertionOutputs as Azure DevOps artifacts
  condition: and(succeeded(), ne(variables['Build.Reason'], 'PullRequest'))

=======
>>>>>>> 0ed99f26
- task: Ref12Analyze@0
  displayName: 📑 Ref12 (Codex) Analyze
  inputs:
    codexoutputroot: $(Build.ArtifactStagingDirectory)\Codex
    workflowArguments: |
      /sourcesDirectory:$(Build.SourcesDirectory)
      /codexRepoUrl:$(Build.Repository.Uri)
      /repoName:$(Build.Repository.Name)
      /additionalCodexArguments:-bld
      /additionalCodexArguments:$(Build.ArtifactStagingDirectory)/build_logs
  condition: and(succeeded(), eq(variables['Build.SourceBranch'], 'refs/heads/main'), ne(variables['Build.Reason'], 'PullRequest'), eq(variables['Agent.OS'], 'Windows_NT'))
  continueOnError: true

- ${{ if eq(parameters.EnableCompliance, 'true') }}:
  - template: secure-development-tools.yml
    parameters:
      EnableAPIScan: ${{ parameters.EnableAPIScan }}<|MERGE_RESOLUTION|>--- conflicted
+++ resolved
@@ -9,11 +9,6 @@
     TargetFolders: |
       $(Build.SourcesDirectory)/bin/Packages/$(BuildConfiguration)/NuGet
   condition: and(succeeded(), eq(variables['Agent.OS'], 'Windows_NT'))
-
-<<<<<<< HEAD
-- task: MicroBuildCleanup@1
-  condition: succeededOrFailed()
-  displayName: ⚙️ MicroBuild Cleanup
 
 - task: ms-vscs-artifact.build-tasks.artifactDropTask-1.artifactDropTask@0
   inputs:
@@ -34,8 +29,6 @@
   displayName: 🔧 Publish InsertionOutputs as Azure DevOps artifacts
   condition: and(succeeded(), ne(variables['Build.Reason'], 'PullRequest'))
 
-=======
->>>>>>> 0ed99f26
 - task: Ref12Analyze@0
   displayName: 📑 Ref12 (Codex) Analyze
   inputs:
