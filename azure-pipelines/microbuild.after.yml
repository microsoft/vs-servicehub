parameters:
- name: EnableCompliance
<<<<<<< HEAD
- name: EnableAPIScan
- name: IsProfilingRun
=======
  type: boolean
  default: false
- name: EnableAPIScan
  type: boolean
  default: false
- name: EnableOptProf
  type: boolean
  default: false
- name: IsOptProf
>>>>>>> a30799eb
  type: boolean
  default: false

steps:
- task: MicroBuildCodesignVerify@3
  displayName: 🔍 Verify Signed Files
  inputs:
    TargetFolders: |
      $(Build.SourcesDirectory)/bin/Packages/$(BuildConfiguration)/NuGet
  condition: and(succeeded(), eq(variables['Agent.OS'], 'Windows_NT'))

<<<<<<< HEAD
- task: ms-vscs-artifact.build-tasks.artifactDropTask-1.artifactDropTask@0
  inputs:
    dropServiceURI: https://devdiv.artifacts.visualstudio.com
    buildNumber: $(ProfilingInputsDropName)
    sourcePath: $(Build.ArtifactStagingDirectory)\OptProf\ProfilingInputs
    toLowerCase: false
    usePat: true
  displayName: 🔧 Publish to Artifact Services - ProfilingInputs
  condition: and(succeeded(), ne(variables['Build.Reason'], 'PullRequest'))
  continueOnError: true

- ${{ if parameters.IsProfilingRun }}:
  - task: PublishBuildArtifacts@1
    inputs:
      PathtoPublish: $(Build.ArtifactStagingDirectory)/InsertionOutputs
      ArtifactName: InsertionOutputs
      ArtifactType: Container
    displayName: 🔧 Publish InsertionOutputs as Azure DevOps artifacts

- task: Ref12Analyze@0
  displayName: 📑 Ref12 (Codex) Analyze
  inputs:
    codexoutputroot: $(Build.ArtifactStagingDirectory)\Codex
    workflowArguments: |
      /sourcesDirectory:$(Build.SourcesDirectory)
      /codexRepoUrl:$(Build.Repository.Uri)
      /repoName:$(Build.Repository.Name)
      /additionalCodexArguments:-bld
      /additionalCodexArguments:$(Build.ArtifactStagingDirectory)/build_logs
  condition: and(succeeded(), eq(variables['Build.SourceBranch'], 'refs/heads/main'), ne(variables['Build.Reason'], 'PullRequest'), eq(variables['Agent.OS'], 'Windows_NT'))
  continueOnError: true
=======
- ${{ if parameters.EnableOptProf }}:
  - task: ms-vscs-artifact.build-tasks.artifactDropTask-1.artifactDropTask@0
    inputs:
      dropServiceURI: https://devdiv.artifacts.visualstudio.com
      buildNumber: $(ProfilingInputsDropName)
      sourcePath: $(Build.ArtifactStagingDirectory)\OptProf\ProfilingInputs
      toLowerCase: false
      usePat: true
    displayName: 📢 Publish to Artifact Services - ProfilingInputs
    condition: and(succeeded(), ne(variables['Build.Reason'], 'PullRequest'))
    continueOnError: true

  - ${{ if parameters.IsOptProf }}:
    - task: PublishBuildArtifacts@1
      inputs:
        PathtoPublish: $(Build.ArtifactStagingDirectory)/InsertionOutputs
        ArtifactName: InsertionOutputs
        ArtifactType: Container
      displayName: 📢 Publish InsertionOutputs as Azure DevOps artifacts
>>>>>>> a30799eb

- ${{ if parameters.EnableCompliance }}:
  - template: secure-development-tools.yml
    parameters:
      EnableAPIScan: ${{ parameters.EnableAPIScan }}<|MERGE_RESOLUTION|>--- conflicted
+++ resolved
@@ -1,9 +1,5 @@
 parameters:
 - name: EnableCompliance
-<<<<<<< HEAD
-- name: EnableAPIScan
-- name: IsProfilingRun
-=======
   type: boolean
   default: false
 - name: EnableAPIScan
@@ -13,7 +9,6 @@
   type: boolean
   default: false
 - name: IsOptProf
->>>>>>> a30799eb
   type: boolean
   default: false
 
@@ -25,39 +20,6 @@
       $(Build.SourcesDirectory)/bin/Packages/$(BuildConfiguration)/NuGet
   condition: and(succeeded(), eq(variables['Agent.OS'], 'Windows_NT'))
 
-<<<<<<< HEAD
-- task: ms-vscs-artifact.build-tasks.artifactDropTask-1.artifactDropTask@0
-  inputs:
-    dropServiceURI: https://devdiv.artifacts.visualstudio.com
-    buildNumber: $(ProfilingInputsDropName)
-    sourcePath: $(Build.ArtifactStagingDirectory)\OptProf\ProfilingInputs
-    toLowerCase: false
-    usePat: true
-  displayName: 🔧 Publish to Artifact Services - ProfilingInputs
-  condition: and(succeeded(), ne(variables['Build.Reason'], 'PullRequest'))
-  continueOnError: true
-
-- ${{ if parameters.IsProfilingRun }}:
-  - task: PublishBuildArtifacts@1
-    inputs:
-      PathtoPublish: $(Build.ArtifactStagingDirectory)/InsertionOutputs
-      ArtifactName: InsertionOutputs
-      ArtifactType: Container
-    displayName: 🔧 Publish InsertionOutputs as Azure DevOps artifacts
-
-- task: Ref12Analyze@0
-  displayName: 📑 Ref12 (Codex) Analyze
-  inputs:
-    codexoutputroot: $(Build.ArtifactStagingDirectory)\Codex
-    workflowArguments: |
-      /sourcesDirectory:$(Build.SourcesDirectory)
-      /codexRepoUrl:$(Build.Repository.Uri)
-      /repoName:$(Build.Repository.Name)
-      /additionalCodexArguments:-bld
-      /additionalCodexArguments:$(Build.ArtifactStagingDirectory)/build_logs
-  condition: and(succeeded(), eq(variables['Build.SourceBranch'], 'refs/heads/main'), ne(variables['Build.Reason'], 'PullRequest'), eq(variables['Agent.OS'], 'Windows_NT'))
-  continueOnError: true
-=======
 - ${{ if parameters.EnableOptProf }}:
   - task: ms-vscs-artifact.build-tasks.artifactDropTask-1.artifactDropTask@0
     inputs:
@@ -77,7 +39,6 @@
         ArtifactName: InsertionOutputs
         ArtifactType: Container
       displayName: 📢 Publish InsertionOutputs as Azure DevOps artifacts
->>>>>>> a30799eb
 
 - ${{ if parameters.EnableCompliance }}:
   - template: secure-development-tools.yml
