--- conflicted
+++ resolved
@@ -45,13 +45,8 @@
         parameters:
           Is1ESPT: true
           RealSign: false
-<<<<<<< HEAD
           ShouldSkipOptimize: ${{ parameters.ShouldSkipOptimize }}
-          windowsPool: VSEngSS-MicroBuild2022-1ES
-=======
-          # ShouldSkipOptimize: ${{ parameters.ShouldSkipOptimize }}
           windowsPool: VSEng-MicroBuildVSStable
->>>>>>> fe54aae7
           linuxPool:
             name: AzurePipelines-EO
             demands:
