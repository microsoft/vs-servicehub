parameters:
- name: EnableAPIScan
  type: boolean
  default: false

steps:

- powershell: echo "##vso[build.addbuildtag]compliance"
  displayName: 🏷️ Tag run with 'compliance'

- task: CopyFiles@2
  displayName: 📂 Collect APIScan inputs
  inputs:
    SourceFolder: $(Build.ArtifactStagingDirectory)/Symbols-$(Agent.JobName)
    # Exclude any patterns from the Contents (e.g. `!**/git2*`) that we have symbols for but do not need to run APIScan on.
    Contents: |
      **
      !**/arm64/**
      !**/win-arm64/**
      !**/linux-*/**
      !**/osx*/**
    TargetFolder: $(Build.ArtifactStagingDirectory)/APIScanInputs

- ${{ if parameters.EnableAPIScan }}:
  - task: APIScan@2
    displayName: 🔍 Run APIScan
    inputs:
      softwareFolder: $(Build.ArtifactStagingDirectory)/APIScanInputs
      softwareName: $(SymbolsFeatureName)
      softwareVersionNum: $(NBGV_MajorMinorVersion)
      isLargeApp: false
      toolVersion: Latest
    env:
      AzureServicesAuthConnectionString: runAs=App;AppId=$(ApiScanClientId);TenantId=$(ApiScanTenant);AppKey=$(ApiScanSecret)

<<<<<<< HEAD
- task: PublishSecurityAnalysisLogs@3
  displayName: 📢 Publish Code Analysis Logs
  inputs:
    ArtifactName: CodeAnalysisLogs
    ArtifactType: Container
    PublishProcessedResults: true
    AllTools: true
    ToolLogsNotFoundAction: Standard

- task: PostAnalysis@2
  displayName: 🏋️‍♀️ Break on compliance issues
  inputs:
    GdnBreakAllTools: true
    GdnBreakGdnToolBinSkimSeverity: Warning
    GdnBreakSuppressionFiles: $(System.DefaultWorkingDirectory)/azure-pipelines/falsepositives.gdnsuppress
    GdnBreakSuppressionSets: falsepositives
    GdnBreakOutputSuppressionFile: $(Build.ArtifactStagingDirectory)/guardian_failures_as_suppressions/
    GdnBreakOutputSuppressionSet: falsepositives
  continueOnError: true # remove this line once we get things passing.
=======
  # File bugs when APIScan finds issues
  - task: TSAUpload@2
    displayName: 🪳 TSA upload
    inputs:
      GdnPublishTsaOnboard: True
      GdnPublishTsaConfigFile: $(Build.SourcesDirectory)\azure-pipelines\TSAOptions.json
>>>>>>> a30799eb
<|MERGE_RESOLUTION|>--- conflicted
+++ resolved
@@ -33,31 +33,9 @@
     env:
       AzureServicesAuthConnectionString: runAs=App;AppId=$(ApiScanClientId);TenantId=$(ApiScanTenant);AppKey=$(ApiScanSecret)
 
-<<<<<<< HEAD
-- task: PublishSecurityAnalysisLogs@3
-  displayName: 📢 Publish Code Analysis Logs
-  inputs:
-    ArtifactName: CodeAnalysisLogs
-    ArtifactType: Container
-    PublishProcessedResults: true
-    AllTools: true
-    ToolLogsNotFoundAction: Standard
-
-- task: PostAnalysis@2
-  displayName: 🏋️‍♀️ Break on compliance issues
-  inputs:
-    GdnBreakAllTools: true
-    GdnBreakGdnToolBinSkimSeverity: Warning
-    GdnBreakSuppressionFiles: $(System.DefaultWorkingDirectory)/azure-pipelines/falsepositives.gdnsuppress
-    GdnBreakSuppressionSets: falsepositives
-    GdnBreakOutputSuppressionFile: $(Build.ArtifactStagingDirectory)/guardian_failures_as_suppressions/
-    GdnBreakOutputSuppressionSet: falsepositives
-  continueOnError: true # remove this line once we get things passing.
-=======
   # File bugs when APIScan finds issues
   - task: TSAUpload@2
     displayName: 🪳 TSA upload
     inputs:
       GdnPublishTsaOnboard: True
-      GdnPublishTsaConfigFile: $(Build.SourcesDirectory)\azure-pipelines\TSAOptions.json
->>>>>>> a30799eb
+      GdnPublishTsaConfigFile: $(Build.SourcesDirectory)\azure-pipelines\TSAOptions.json