parameters:
  EnableAPIScan:

steps:

- powershell: echo "##vso[build.addbuildtag]compliance"
  displayName: 🏷️ Tag run with 'compliance'

- task: CopyFiles@2
  displayName: 📂 Collect APIScan inputs
  inputs:
    SourceFolder: $(Build.ArtifactStagingDirectory)/Symbols-$(Agent.JobName)
    # Exclude any patterns from the Contents (e.g. `!**/git2*`) that we have symbols for but do not need to run APIScan on.
    Contents: |
      **
      !**/arm64/**
      !**/win-arm64/**
      !**/linux-*/**
      !**/osx*/**
    TargetFolder: $(Build.ArtifactStagingDirectory)/APIScanInputs

- task: APIScan@2
  displayName: 🔍 Run APIScan
  inputs:
    softwareFolder: $(Build.ArtifactStagingDirectory)/APIScanInputs
    softwareName: $(SymbolsFeatureName)
    softwareVersionNum: $(NBGV_MajorMinorVersion)
    isLargeApp: false
    toolVersion: Latest
  condition: and(succeeded(), ${{ parameters.EnableAPIScan }}, ne(variables.ApiScanClientId, ''))
  env:
    AzureServicesAuthConnectionString: runAs=App;AppId=$(ApiScanClientId);TenantId=$(ApiScanTenant);AppKey=$(ApiScanSecret)

- task: SdtReport@2
  displayName: 📃 Create Security Analysis Report
  inputs:
    GdnExportAllTools: true

- task: PublishSecurityAnalysisLogs@3
  displayName: 📢 Publish Code Analysis Logs
  inputs:
    ArtifactName: CodeAnalysisLogs
    ArtifactType: Container
    PublishProcessedResults: true
    AllTools: true
    ToolLogsNotFoundAction: Standard

- task: PostAnalysis@2
  displayName: 🏋️‍♀️ Break on compliance issues
  inputs:
    GdnBreakAllTools: true
    GdnBreakGdnToolBinSkimSeverity: Warning
    GdnBreakSuppressionFiles: $(System.DefaultWorkingDirectory)/azure-pipelines/falsepositives.gdnsuppress
    GdnBreakSuppressionSets: falsepositives
    GdnBreakOutputSuppressionFile: $(Build.ArtifactStagingDirectory)/guardian_failures_as_suppressions/
<<<<<<< HEAD
    GdnBreakOutputSuppressionSet: falsepositives
  continueOnError: true # remove this line once we get things passing.

# This is useful when false positives appear so we can copy some of the output into the suppressions file.
- publish: $(Build.ArtifactStagingDirectory)/guardian_failures_as_suppressions
  artifact: guardian_failures_as_suppressions
  displayName: 🔍 Publish Guardian failures
  condition: failed()
=======
    GdnBreakOutputSuppressionSet: falsepositives
>>>>>>> 0ed99f26
<|MERGE_RESOLUTION|>--- conflicted
+++ resolved
@@ -53,15 +53,5 @@
     GdnBreakSuppressionFiles: $(System.DefaultWorkingDirectory)/azure-pipelines/falsepositives.gdnsuppress
     GdnBreakSuppressionSets: falsepositives
     GdnBreakOutputSuppressionFile: $(Build.ArtifactStagingDirectory)/guardian_failures_as_suppressions/
-<<<<<<< HEAD
     GdnBreakOutputSuppressionSet: falsepositives
-  continueOnError: true # remove this line once we get things passing.
-
-# This is useful when false positives appear so we can copy some of the output into the suppressions file.
-- publish: $(Build.ArtifactStagingDirectory)/guardian_failures_as_suppressions
-  artifact: guardian_failures_as_suppressions
-  displayName: 🔍 Publish Guardian failures
-  condition: failed()
-=======
-    GdnBreakOutputSuppressionSet: falsepositives
->>>>>>> 0ed99f26
+  continueOnError: true # remove this line once we get things passing.