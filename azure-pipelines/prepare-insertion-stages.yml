parameters:
- name: ArchiveSymbols
  type: boolean
  default: true
- name: RealSign
  displayName: Real sign?
  type: boolean

stages:
- stage: release
  displayName: Publish
  condition: and(succeeded(), eq('${{ parameters.RealSign }}', 'true'))
  jobs:
  - ${{ if parameters.ArchiveSymbols }}:
    - job: symbol_archive
      displayName: Archive symbols
      pool: VSEngSS-MicroBuild2022-1ES
      steps:
      - checkout: none
      - download: current
        artifact: Variables-Windows
        displayName: 🔻 Download Variables-Windows artifact
      - powershell: $(Pipeline.Workspace)/Variables-Windows/_pipelines.ps1
        displayName: ⚙️ Set pipeline variables based on artifacts
      - download: current
        artifact: symbols-legacy
        displayName: 🔻 Download symbols-legacy artifact
      - task: MicroBuildArchiveSymbols@4
        displayName: 🔣 Archive symbols to Symweb
        inputs:
          SymbolsFeatureName: $(SymbolsFeatureName)
          SymbolsProject: VS
          SymbolsAgentPath: $(Pipeline.Workspace)/symbols-legacy
          azureSubscription: Symbols Upload (DevDiv)

<<<<<<< HEAD
  - job: push
    displayName: azure-public/vssdk feed
    ${{ if parameters.ArchiveSymbols }}:
      dependsOn: symbol_archive
    pool:
      name: AzurePipelines-EO
      vmImage: AzurePipelinesUbuntu20.04compliant
    steps:
    - checkout: none
    - download: current
      artifact: deployables-Windows
      displayName: 🔻 Download deployables-Windows artifact
    - task: UseDotNet@2
      displayName: ⚙️ Install .NET SDK
      inputs:
        packageType: sdk
        version: 6.x
    - task: NuGetAuthenticate@1
      displayName: 🔏 Authenticate NuGet feeds
      inputs:
        nuGetServiceConnections: azure-public/vssdk
        forceReinstallCredentialProvider: true
    - script: dotnet nuget push $(Pipeline.Workspace)/deployables-Windows/NuGet/*.nupkg -s https://pkgs.dev.azure.com/azure-public/vside/_packaging/vssdk/nuget/v3/index.json --api-key azdo --skip-duplicate
      displayName: 📦 Push nuget packages
    - template: npm_push.yml
      parameters:
        tgzDir: $(Pipeline.Workspace)/deployables-Windows/npm
        feedName: azure-public/vssdk
        feedUrl: https://pkgs.dev.azure.com/azure-public/vside/_packaging/vssdk/npm/registry/
        service_connection: azure-public/vssdk NPM
=======
  # - job: push
  #   displayName: azure-public/vs-impl feed
  #   ${{ if parameters.ArchiveSymbols }}:
  #     dependsOn: symbol_archive
  #   pool:
  #     name: AzurePipelines-EO
  #     demands:
  #     - ImageOverride -equals AzurePipelinesUbuntu20.04compliantGPT
  #     os: Linux
  #   templateContext:
  #     outputParentDirectory: $(Pipeline.Workspace)
  #     outputs:
  #     - output: nuget
  #       displayName: 📦 Push nuget packages
  #       packagesToPush: '(Pipeline.Workspace)/deployables-Windows/NuGet/*.nupkg'
  #       packageParentPath: (Pipeline.Workspace)/deployables-Windows/NuGet
  #       allowPackageConflicts: true
  #       nuGetFeedType: external
  #       publishFeedCredentials: azure-public/vs-impl
  #   steps:
  #   - checkout: none
  #   - download: current
  #     artifact: Variables-Windows
  #     displayName: 🔻 Download Variables-Windows artifact
  #   - powershell: $(Pipeline.Workspace)/Variables-Windows/_pipelines.ps1
  #     displayName: ⚙️ Set pipeline variables based on artifacts
  #   - download: current
  #     artifact: deployables-Windows
  #     displayName: 🔻 Download deployables-Windows artifact
>>>>>>> 0ed99f26
<|MERGE_RESOLUTION|>--- conflicted
+++ resolved
@@ -33,65 +33,38 @@
           SymbolsAgentPath: $(Pipeline.Workspace)/symbols-legacy
           azureSubscription: Symbols Upload (DevDiv)
 
-<<<<<<< HEAD
   - job: push
     displayName: azure-public/vssdk feed
     ${{ if parameters.ArchiveSymbols }}:
       dependsOn: symbol_archive
     pool:
       name: AzurePipelines-EO
-      vmImage: AzurePipelinesUbuntu20.04compliant
+      demands:
+      - ImageOverride -equals AzurePipelinesUbuntu20.04compliantGPT
+      os: Linux
+    templateContext:
+      outputParentDirectory: $(Pipeline.Workspace)
+      outputs:
+      - output: nuget
+        displayName: 📦 Push nuget packages
+        packagesToPush: '(Pipeline.Workspace)/deployables-Windows/NuGet/*.nupkg'
+        packageParentPath: (Pipeline.Workspace)/deployables-Windows/NuGet
+        allowPackageConflicts: true
+        nuGetFeedType: external
+        publishFeedCredentials: azure-public/vssdk
     steps:
     - checkout: none
     - download: current
+      artifact: Variables-Windows
+      displayName: 🔻 Download Variables-Windows artifact
+    - powershell: $(Pipeline.Workspace)/Variables-Windows/_pipelines.ps1
+      displayName: ⚙️ Set pipeline variables based on artifacts
+    - download: current
       artifact: deployables-Windows
       displayName: 🔻 Download deployables-Windows artifact
-    - task: UseDotNet@2
-      displayName: ⚙️ Install .NET SDK
-      inputs:
-        packageType: sdk
-        version: 6.x
-    - task: NuGetAuthenticate@1
-      displayName: 🔏 Authenticate NuGet feeds
-      inputs:
-        nuGetServiceConnections: azure-public/vssdk
-        forceReinstallCredentialProvider: true
-    - script: dotnet nuget push $(Pipeline.Workspace)/deployables-Windows/NuGet/*.nupkg -s https://pkgs.dev.azure.com/azure-public/vside/_packaging/vssdk/nuget/v3/index.json --api-key azdo --skip-duplicate
-      displayName: 📦 Push nuget packages
     - template: npm_push.yml
       parameters:
         tgzDir: $(Pipeline.Workspace)/deployables-Windows/npm
         feedName: azure-public/vssdk
         feedUrl: https://pkgs.dev.azure.com/azure-public/vside/_packaging/vssdk/npm/registry/
-        service_connection: azure-public/vssdk NPM
-=======
-  # - job: push
-  #   displayName: azure-public/vs-impl feed
-  #   ${{ if parameters.ArchiveSymbols }}:
-  #     dependsOn: symbol_archive
-  #   pool:
-  #     name: AzurePipelines-EO
-  #     demands:
-  #     - ImageOverride -equals AzurePipelinesUbuntu20.04compliantGPT
-  #     os: Linux
-  #   templateContext:
-  #     outputParentDirectory: $(Pipeline.Workspace)
-  #     outputs:
-  #     - output: nuget
-  #       displayName: 📦 Push nuget packages
-  #       packagesToPush: '(Pipeline.Workspace)/deployables-Windows/NuGet/*.nupkg'
-  #       packageParentPath: (Pipeline.Workspace)/deployables-Windows/NuGet
-  #       allowPackageConflicts: true
-  #       nuGetFeedType: external
-  #       publishFeedCredentials: azure-public/vs-impl
-  #   steps:
-  #   - checkout: none
-  #   - download: current
-  #     artifact: Variables-Windows
-  #     displayName: 🔻 Download Variables-Windows artifact
-  #   - powershell: $(Pipeline.Workspace)/Variables-Windows/_pipelines.ps1
-  #     displayName: ⚙️ Set pipeline variables based on artifacts
-  #   - download: current
-  #     artifact: deployables-Windows
-  #     displayName: 🔻 Download deployables-Windows artifact
->>>>>>> 0ed99f26
+        service_connection: azure-public/vssdk NPM