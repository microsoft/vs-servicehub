--- conflicted
+++ resolved
@@ -1,16 +1,3 @@
-<<<<<<< HEAD
-=======
-# TODO: The maintainer of this repo has not yet edited this file
-
-**REPO OWNER**: Do you want Customer Service & Support (CSS) support for this product/project?
-
-- **No CSS support:** Review the template below and edit as necessary.
-- **Yes CSS support:** Fill out an intake form at [aka.ms/spot](https://aka.ms/spot). CSS will work with/help you to determine next steps. More details also available at [aka.ms/onboardsupport](https://aka.ms/onboardsupport).
-- **Not sure?** Fill out a SPOT intake as though the answer were "Yes". CSS will help you decide.
-
-*Then remove this first heading from this SUPPORT.MD file before publishing your repo.*
-
->>>>>>> ae78ccb7
 # Support
 
 ## How to file issues and get help
@@ -23,11 +10,7 @@
 
 ## Microsoft Support Policy
 
-<<<<<<< HEAD
-Support for this project is limited to the resources listed above.
-=======
 Microsoft support for this software is available only for its use in officially supported products such as Visual Studio.
 Support and servicing is limited to the latest released version.
 For more information, see [Visual Studio Product Lifecycle and Servicing](https://learn.microsoft.com/visualstudio/productinfo/vs-servicing).
-Assisted support is available from a professional support engineer by opening a ticket with the [Microsoft assisted support team](https://support.serviceshub.microsoft.com/supportforbusiness/onboarding).
->>>>>>> ae78ccb7
+Assisted support is available from a professional support engineer by opening a ticket with the [Microsoft assisted support team](https://support.serviceshub.microsoft.com/supportforbusiness/onboarding).