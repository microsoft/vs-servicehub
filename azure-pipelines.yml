trigger:
  batch: true
  branches:
    include:
    - main
    - 'validate/*'
  paths:
    exclude:
    - doc/
    - '*.md'
    - .vscode/
    - .github/
    - azure-pipelines/release.yml

parameters:
- name: EnableMacOSBuild
  displayName: Build on macOS
  type: boolean
  default: false # macOS is often bogged down in Azure Pipelines
- name: RunTests
  displayName: Run tests
  type: boolean
  default: true

variables:
<<<<<<< HEAD
  DOTNET_SKIP_FIRST_TIME_EXPERIENCE: true
  BuildConfiguration: Release
  # #codecov_token: # Get a new one from https://codecov.io/
  NUGET_PACKAGES: $(Agent.TempDirectory)/.nuget/packages/
=======
- template: /azure-pipelines/BuildStageVariables.yml@self
>>>>>>> a30799eb

jobs:
- template: azure-pipelines/build.yml
  parameters:
    Is1ESPT: false
    EnableMacOSBuild: ${{ parameters.EnableMacOSBuild }}
    RunTests: ${{ parameters.RunTests }}<|MERGE_RESOLUTION|>--- conflicted
+++ resolved
@@ -23,14 +23,7 @@
   default: true
 
 variables:
-<<<<<<< HEAD
-  DOTNET_SKIP_FIRST_TIME_EXPERIENCE: true
-  BuildConfiguration: Release
-  # #codecov_token: # Get a new one from https://codecov.io/
-  NUGET_PACKAGES: $(Agent.TempDirectory)/.nuget/packages/
-=======
 - template: /azure-pipelines/BuildStageVariables.yml@self
->>>>>>> a30799eb
 
 jobs:
 - template: azure-pipelines/build.yml
