trigger:
  batch: true
  branches:
    include:
    - main
<<<<<<< HEAD
=======
    - 'v*.*'
    - microbuild
>>>>>>> 56aa0b3d
    - 'validate/*'
  paths:
    exclude:
    - doc/
    - '*.md'
    - .vscode/
    - .github/
    - azure-pipelines/release.yml

parameters:
- name: EnableMacOSBuild
  displayName: Build on macOS
  type: boolean
  default: false # macOS is often bogged down in Azure Pipelines
- name: RunTests
  displayName: Run tests
  type: boolean
  default: true

variables:
- template: /azure-pipelines/BuildStageVariables.yml@self

jobs:
- template: azure-pipelines/build.yml
  parameters:
    Is1ESPT: false
    EnableMacOSBuild: ${{ parameters.EnableMacOSBuild }}
    RunTests: ${{ parameters.RunTests }}<|MERGE_RESOLUTION|>--- conflicted
+++ resolved
@@ -3,11 +3,7 @@
   branches:
     include:
     - main
-<<<<<<< HEAD
-=======
     - 'v*.*'
-    - microbuild
->>>>>>> 56aa0b3d
     - 'validate/*'
   paths:
     exclude:
