<?xml version="1.0" encoding="utf-8"?>
<Project>
  <!-- https://learn.microsoft.com/nuget/consume-packages/central-package-management -->
  <PropertyGroup>
    <ManagePackageVersionsCentrally>true</ManagePackageVersionsCentrally>
    <CentralPackageTransitivePinningEnabled>true</CentralPackageTransitivePinningEnabled>
    <MicroBuildVersion>2.0.165</MicroBuildVersion>
    <CodeAnalysisVersionForAnalyzers>3.11.0</CodeAnalysisVersionForAnalyzers>
    <CodeAnalysisVersion>4.10.0</CodeAnalysisVersion>
    <MicrosoftCodeAnalysisAnalyzersVersion>3.11.0-beta1.24324.1</MicrosoftCodeAnalysisAnalyzersVersion>
    <CodefixTestingVersion>1.1.2</CodefixTestingVersion>
    <VSThreadingVersion>17.10.48</VSThreadingVersion>
  </PropertyGroup>
  <ItemGroup>
    <PackageVersion Include="IsExternalInit" Version="1.0.3" />
    <PackageVersion Include="Microsoft.CodeAnalysis" Version="$(CodeAnalysisVersion)" />
    <PackageVersion Include="Microsoft.CodeAnalysis.Common" Version="$(CodeAnalysisVersion)" />
    <PackageVersion Include="Microsoft.CodeAnalysis.CSharp" Version="$(CodeAnalysisVersion)" />
    <PackageVersion Include="Microsoft.CodeAnalysis.CSharp.CodeFix.Testing.XUnit" Version="$(CodefixTestingVersion)" />
    <PackageVersion Include="Microsoft.CodeAnalysis.Analyzers" Version="$(MicrosoftCodeAnalysisAnalyzersVersion)" />
    <PackageVersion Include="Microsoft.CodeAnalysis.PublicApiAnalyzers" Version="$(MicrosoftCodeAnalysisAnalyzersVersion)" />
    <PackageVersion Include="Microsoft.CodeAnalysis.VisualBasic" Version="$(CodeAnalysisVersion)" />
    <PackageVersion Include="Microsoft.CodeAnalysis.VisualBasic.CodeFix.Testing.XUnit" Version="$(CodefixTestingVersion)" />
    <PackageVersion Include="Microsoft.VisualStudio.Composition" Version="17.12.15-preview" />
    <PackageVersion Include="Microsoft.VisualStudio.RpcContracts" Version="17.10.21" />
    <PackageVersion Include="Microsoft.VisualStudio.Utilities" Version="17.10.40170" />
    <PackageVersion Include="Microsoft.VisualStudio.Utilities.Testing" Version="17.5.33627.172" />
    <PackageVersion Include="Microsoft.VisualStudio.Sdk.TestFramework.Xunit" Version="17.6.32" />
    <PackageVersion Include="Microsoft.VisualStudio.Validation" Version="17.8.8" />
    <PackageVersion Include="Microsoft.VisualStudioEng.MicroBuild.Core" Version="1.0.0" />
    <PackageVersion Include="Microsoft.NET.Test.Sdk" Version="17.11.0" />
    <PackageVersion Include="Microsoft.VisualStudio.Internal.MicroBuild.NonShipping" Version="$(MicroBuildVersion)" />
    <PackageVersion Include="Microsoft.VisualStudio.Threading" Version="$(VSThreadingVersion)" />
    <PackageVersion Include="Microsoft.VisualStudio.Threading.Analyzers" Version="$(VSThreadingVersion)" />
<<<<<<< HEAD
    <PackageVersion Include="Microsoft.Windows.CsWin32" Version="0.2.188-beta" />
    <PackageVersion Include="NuGet.Protocol" Version="6.4.0" />
    <PackageVersion Include="StreamJsonRpc" Version="2.20.8-beta" />
    <PackageVersion Include="System.Collections.Immutable" Version="7.0.0" />
=======
    <PackageVersion Include="Microsoft.Windows.CsWin32" Version="0.3.106" />
    <PackageVersion Include="Nerdbank.Streams" Version="2.11.79" />
    <PackageVersion Include="NuGet.Protocol" Version="6.10.1" />
    <PackageVersion Include="StreamJsonRpc" Version="2.20.7-beta" />
    <PackageVersion Include="System.Collections.Immutable" Version="8.0.0" />
>>>>>>> dbd80110
    <PackageVersion Include="System.CommandLine" Version="2.0.0-beta4.22272.1" />
    <PackageVersion Include="System.Text.Json" Version="8.0.3" />
    <PackageVersion Include="TraceSource.ActivityTracing" Version="0.1.201-beta" />
    <PackageVersion Include="Xunit.Combinatorial" Version="1.6.24" />
    <PackageVersion Include="xunit.runner.visualstudio" Version="2.8.2" />
    <PackageVersion Include="Xunit.SkippableFact" Version="1.4.13" />
    <PackageVersion Include="xunit" Version="2.9.0" />
  </ItemGroup>
  <ItemGroup Condition="'$(IsAnalyzerProject)'=='true'">
    <!-- Analyzers need to use older references to work in existing C# compilers. -->
    <PackageVersion Update="Microsoft.CodeAnalysis" Version="$(CodeAnalysisVersionForAnalyzers)" />
    <PackageVersion Update="Microsoft.CodeAnalysis.Common" Version="$(CodeAnalysisVersionForAnalyzers)" />
    <PackageVersion Update="Microsoft.CodeAnalysis.CSharp" Version="$(CodeAnalysisVersionForAnalyzers)" />
    <PackageVersion Update="Microsoft.CodeAnalysis.VisualBasic" Version="$(CodeAnalysisVersionForAnalyzers)" />
    <PackageVersion Update="System.Collections.Immutable" Version="6.0.0" />
  </ItemGroup>
  <ItemGroup>
    <GlobalPackageReference Include="Microsoft.CodeAnalysis.ResxSourceGenerator" Version="$(MicrosoftCodeAnalysisAnalyzersVersion)" />
    <GlobalPackageReference Include="CSharpIsNullAnalyzer" Version="0.1.593" />
    <GlobalPackageReference Include="DotNetAnalyzers.DocumentationAnalyzers" Version="1.0.0-beta.59" />
    <GlobalPackageReference Include="Microsoft.VisualStudio.Internal.MicroBuild.VisualStudio" Version="$(MicroBuildVersion)" />
    <GlobalPackageReference Include="Nerdbank.GitVersioning" Version="3.6.141" />
    <GlobalPackageReference Include="Nullable" Version="1.3.1" Condition="'$(DoNotReferenceNullable)'!='true'" />
    <GlobalPackageReference Include="StyleCop.Analyzers.Unstable" Version="1.2.0.556" />
  </ItemGroup>
</Project><|MERGE_RESOLUTION|>--- conflicted
+++ resolved
@@ -32,18 +32,11 @@
     <PackageVersion Include="Microsoft.VisualStudio.Internal.MicroBuild.NonShipping" Version="$(MicroBuildVersion)" />
     <PackageVersion Include="Microsoft.VisualStudio.Threading" Version="$(VSThreadingVersion)" />
     <PackageVersion Include="Microsoft.VisualStudio.Threading.Analyzers" Version="$(VSThreadingVersion)" />
-<<<<<<< HEAD
-    <PackageVersion Include="Microsoft.Windows.CsWin32" Version="0.2.188-beta" />
-    <PackageVersion Include="NuGet.Protocol" Version="6.4.0" />
-    <PackageVersion Include="StreamJsonRpc" Version="2.20.8-beta" />
-    <PackageVersion Include="System.Collections.Immutable" Version="7.0.0" />
-=======
     <PackageVersion Include="Microsoft.Windows.CsWin32" Version="0.3.106" />
     <PackageVersion Include="Nerdbank.Streams" Version="2.11.79" />
     <PackageVersion Include="NuGet.Protocol" Version="6.10.1" />
-    <PackageVersion Include="StreamJsonRpc" Version="2.20.7-beta" />
+    <PackageVersion Include="StreamJsonRpc" Version="2.20.8-beta" />
     <PackageVersion Include="System.Collections.Immutable" Version="8.0.0" />
->>>>>>> dbd80110
     <PackageVersion Include="System.CommandLine" Version="2.0.0-beta4.22272.1" />
     <PackageVersion Include="System.Text.Json" Version="8.0.3" />
     <PackageVersion Include="TraceSource.ActivityTracing" Version="0.1.201-beta" />
