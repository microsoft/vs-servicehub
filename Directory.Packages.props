--- conflicted
+++ resolved
@@ -11,12 +11,8 @@
     <!-- Put repo-specific PackageVersion items in this group. -->
   </ItemGroup>
   <ItemGroup Label="Library.Template">
-<<<<<<< HEAD
-    <PackageVersion Include="Microsoft.NET.Test.Sdk" Version="17.14.0" />
+    <PackageVersion Include="Microsoft.NET.Test.Sdk" Version="17.14.1" />
     <PackageVersion Include="Microsoft.VisualStudio.Internal.MicroBuild.NonShipping" Version="$(MicroBuildVersion)" />
-=======
-    <PackageVersion Include="Microsoft.NET.Test.Sdk" Version="17.14.1" />
->>>>>>> 7974fd38
     <PackageVersion Include="xunit.runner.visualstudio" Version="3.1.0" />
     <PackageVersion Include="xunit.v3" Version="2.0.2" />
   </ItemGroup>
