--- conflicted
+++ resolved
@@ -42,10 +42,7 @@
     <PackageVersion Include="System.Text.Json" Version="8.0.5" />
     <PackageVersion Include="TraceSource.ActivityTracing" Version="0.1.201-beta" />
     <PackageVersion Include="Xunit.Combinatorial" Version="2.0.24" />
-<<<<<<< HEAD
-=======
     <PackageVersion Include="xunit.v3.core" Version="1.1.0" />
->>>>>>> 0edec256
   </ItemGroup>
   <ItemGroup Label="Library.Template">
     <PackageVersion Include="Microsoft.NET.Test.Sdk" Version="17.13.0" />
