<?xml version="1.0" encoding="utf-8"?>
<Project>
  <!-- https://learn.microsoft.com/nuget/consume-packages/central-package-management -->
  <PropertyGroup>
    <ManagePackageVersionsCentrally>true</ManagePackageVersionsCentrally>
    <CentralPackageTransitivePinningEnabled>true</CentralPackageTransitivePinningEnabled>

    <MicroBuildVersion>2.0.198</MicroBuildVersion>
  </PropertyGroup>
  <ItemGroup>
    <!-- Put repo-specific PackageVersion items in this group. -->
  </ItemGroup>
  <ItemGroup Label="Library.Template">
    <PackageVersion Include="Microsoft.NET.Test.Sdk" Version="17.14.1" />
<<<<<<< HEAD
    <PackageVersion Include="Microsoft.VisualStudio.Internal.MicroBuild.NonShipping" Version="$(MicroBuildVersion)" />
    <PackageVersion Include="xunit.runner.visualstudio" Version="3.1.2" />
=======
    <PackageVersion Include="xunit.runner.visualstudio" Version="3.1.3" />
>>>>>>> 77f38d41
    <PackageVersion Include="xunit.v3" Version="3.0.0" />
  </ItemGroup>
  <ItemGroup>
    <!-- Put repo-specific GlobalPackageReference items in this group. -->
  </ItemGroup>
  <ItemGroup Label="Library.Template">
    <GlobalPackageReference Include="CSharpIsNullAnalyzer" Version="0.1.593" />
    <GlobalPackageReference Include="DotNetAnalyzers.DocumentationAnalyzers" Version="1.0.0-beta.59" />
    <GlobalPackageReference Include="Microsoft.VisualStudio.Internal.MicroBuild.VisualStudio" Version="$(MicroBuildVersion)" />
    <!-- The condition works around https://github.com/dotnet/sdk/issues/44951 -->
    <GlobalPackageReference Include="Nerdbank.GitVersioning" Version="3.7.115" Condition="!('$(TF_BUILD)'=='true' and '$(dotnetformat)'=='true')" />
    <GlobalPackageReference Include="PolySharp" Version="1.15.0" />
    <GlobalPackageReference Include="StyleCop.Analyzers.Unstable" Version="1.2.0.556" />
  </ItemGroup>
</Project><|MERGE_RESOLUTION|>--- conflicted
+++ resolved
@@ -12,12 +12,8 @@
   </ItemGroup>
   <ItemGroup Label="Library.Template">
     <PackageVersion Include="Microsoft.NET.Test.Sdk" Version="17.14.1" />
-<<<<<<< HEAD
     <PackageVersion Include="Microsoft.VisualStudio.Internal.MicroBuild.NonShipping" Version="$(MicroBuildVersion)" />
-    <PackageVersion Include="xunit.runner.visualstudio" Version="3.1.2" />
-=======
     <PackageVersion Include="xunit.runner.visualstudio" Version="3.1.3" />
->>>>>>> 77f38d41
     <PackageVersion Include="xunit.v3" Version="3.0.0" />
   </ItemGroup>
   <ItemGroup>
