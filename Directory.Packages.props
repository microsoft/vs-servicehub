--- conflicted
+++ resolved
@@ -11,7 +11,6 @@
     <VSThreadingVersion>17.6.40</VSThreadingVersion>
   </PropertyGroup>
   <ItemGroup>
-<<<<<<< HEAD
     <PackageVersion Include="IsExternalInit" Version="1.0.3" />
     <PackageVersion Include="Microsoft.CodeAnalysis" Version="$(CodeAnalysisVersion)" />
     <PackageVersion Include="Microsoft.CodeAnalysis.CSharp" Version="$(CodeAnalysisVersion)" />
@@ -25,7 +24,7 @@
     <PackageVersion Include="Microsoft.VisualStudio.Sdk.TestFramework.Xunit" Version="17.6.16" />
     <PackageVersion Include="Microsoft.VisualStudio.Validation" Version="17.6.11" />
     <PackageVersion Include="Microsoft.VisualStudioEng.MicroBuild.Core" Version="1.0.0" />
-    <PackageVersion Include="Microsoft.NET.Test.Sdk" Version="17.8.0" />
+    <PackageVersion Include="Microsoft.NET.Test.Sdk" Version="17.9.0" />
     <PackageVersion Include="Microsoft.VisualStudio.Internal.MicroBuild.NonShipping" Version="$(MicroBuildVersion)" />
     <PackageVersion Include="Microsoft.VisualStudio.Threading" Version="$(VSThreadingVersion)" />
     <PackageVersion Include="Microsoft.VisualStudio.Threading.Analyzers" Version="$(VSThreadingVersion)" />
@@ -38,15 +37,9 @@
     <PackageVersion Include="System.Text.Json" Version="7.0.3" />
     <PackageVersion Include="TraceSource.ActivityTracing" Version="0.1.201-beta" />
     <PackageVersion Include="Xunit.Combinatorial" Version="1.5.25" />
-    <PackageVersion Include="xunit.runner.visualstudio" Version="2.5.6" />
+    <PackageVersion Include="xunit.runner.visualstudio" Version="2.5.7" />
     <PackageVersion Include="Xunit.SkippableFact" Version="1.4.13" />
-    <PackageVersion Include="xunit" Version="2.6.6" />
-=======
-    <PackageVersion Include="Microsoft.NET.Test.Sdk" Version="17.9.0" />
-    <PackageVersion Include="Microsoft.VisualStudio.Internal.MicroBuild.NonShipping" Version="$(MicroBuildVersion)" />
-    <PackageVersion Include="xunit.runner.visualstudio" Version="2.5.7" />
     <PackageVersion Include="xunit" Version="2.7.0" />
->>>>>>> a30799eb
   </ItemGroup>
   <ItemGroup Condition="'$(IsAnalyzerProject)'=='true'">
     <!-- Analyzers need to use older references to work in existing C# compilers. -->
