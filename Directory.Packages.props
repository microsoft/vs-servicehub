<?xml version="1.0" encoding="utf-8"?>
<Project>
  <!-- https://learn.microsoft.com/nuget/consume-packages/central-package-management -->
  <PropertyGroup>
    <ManagePackageVersionsCentrally>true</ManagePackageVersionsCentrally>
    <CentralPackageTransitivePinningEnabled>true</CentralPackageTransitivePinningEnabled>
    <MicroBuildVersion>2.0.165</MicroBuildVersion>
    <CodeAnalysisVersionForAnalyzers>3.11.0</CodeAnalysisVersionForAnalyzers>
    <CodeAnalysisVersion>4.10.0</CodeAnalysisVersion>
    <MicrosoftCodeAnalysisAnalyzersVersion>3.11.0-beta1.24324.1</MicrosoftCodeAnalysisAnalyzersVersion>
    <CodefixTestingVersion>1.1.2</CodefixTestingVersion>
    <VSThreadingVersion>17.10.48</VSThreadingVersion>
  </PropertyGroup>
  <ItemGroup>
    <PackageVersion Include="IsExternalInit" Version="1.0.3" />
    <PackageVersion Include="Microsoft.CodeAnalysis" Version="$(CodeAnalysisVersion)" />
    <PackageVersion Include="Microsoft.CodeAnalysis.Common" Version="$(CodeAnalysisVersion)" />
    <PackageVersion Include="Microsoft.CodeAnalysis.CSharp" Version="$(CodeAnalysisVersion)" />
    <PackageVersion Include="Microsoft.CodeAnalysis.CSharp.CodeFix.Testing.XUnit" Version="$(CodefixTestingVersion)" />
    <PackageVersion Include="Microsoft.CodeAnalysis.Analyzers" Version="$(MicrosoftCodeAnalysisAnalyzersVersion)" />
    <PackageVersion Include="Microsoft.CodeAnalysis.PublicApiAnalyzers" Version="$(MicrosoftCodeAnalysisAnalyzersVersion)" />
    <PackageVersion Include="Microsoft.CodeAnalysis.VisualBasic" Version="$(CodeAnalysisVersion)" />
    <PackageVersion Include="Microsoft.CodeAnalysis.VisualBasic.CodeFix.Testing.XUnit" Version="$(CodefixTestingVersion)" />
    <PackageVersion Include="Microsoft.VisualStudio.Composition" Version="17.12.18" />
    <PackageVersion Include="Microsoft.VisualStudio.RpcContracts" Version="17.10.21" />
    <PackageVersion Include="Microsoft.VisualStudio.Utilities" Version="17.10.40170" />
    <PackageVersion Include="Microsoft.VisualStudio.Utilities.Testing" Version="17.5.33627.172" />
    <PackageVersion Include="Microsoft.VisualStudio.Sdk.TestFramework.Xunit" Version="17.6.32" />
    <PackageVersion Include="Microsoft.VisualStudio.Validation" Version="17.8.8" />
    <PackageVersion Include="Microsoft.VisualStudioEng.MicroBuild.Core" Version="1.0.0" />
    <PackageVersion Include="Microsoft.NET.Test.Sdk" Version="17.11.1" />
    <PackageVersion Include="Microsoft.VisualStudio.Internal.MicroBuild.NonShipping" Version="$(MicroBuildVersion)" />
    <PackageVersion Include="Microsoft.VisualStudio.Threading" Version="$(VSThreadingVersion)" />
    <PackageVersion Include="Microsoft.VisualStudio.Threading.Analyzers" Version="$(VSThreadingVersion)" />
    <PackageVersion Include="Microsoft.Windows.CsWin32" Version="0.3.106" />
    <PackageVersion Include="Nerdbank.Streams" Version="2.11.79" />
    <PackageVersion Include="NuGet.Protocol" Version="6.10.1" />
    <PackageVersion Include="StreamJsonRpc" Version="2.20.11" />
    <PackageVersion Include="System.Collections.Immutable" Version="8.0.0" />
    <PackageVersion Include="System.CommandLine" Version="2.0.0-beta4.22272.1" />
    <PackageVersion Include="System.Text.Json" Version="8.0.4" />
    <PackageVersion Include="TraceSource.ActivityTracing" Version="0.1.201-beta" />
    <PackageVersion Include="Xunit.Combinatorial" Version="1.6.24" />
    <PackageVersion Include="xunit.runner.visualstudio" Version="2.8.2" />
<<<<<<< HEAD
    <PackageVersion Include="Xunit.SkippableFact" Version="1.4.13" />
    <PackageVersion Include="xunit" Version="2.9.0" />
=======
    <PackageVersion Include="xunit" Version="2.9.2" />
>>>>>>> 194b2954
  </ItemGroup>
  <ItemGroup Condition="'$(IsAnalyzerProject)'=='true'">
    <!-- Analyzers need to use older references to work in existing C# compilers. -->
    <PackageVersion Update="Microsoft.CodeAnalysis" Version="$(CodeAnalysisVersionForAnalyzers)" />
    <PackageVersion Update="Microsoft.CodeAnalysis.Common" Version="$(CodeAnalysisVersionForAnalyzers)" />
    <PackageVersion Update="Microsoft.CodeAnalysis.CSharp" Version="$(CodeAnalysisVersionForAnalyzers)" />
    <PackageVersion Update="Microsoft.CodeAnalysis.VisualBasic" Version="$(CodeAnalysisVersionForAnalyzers)" />
    <PackageVersion Update="System.Collections.Immutable" Version="6.0.0" />
  </ItemGroup>
  <ItemGroup>
    <GlobalPackageReference Include="Microsoft.CodeAnalysis.ResxSourceGenerator" Version="$(MicrosoftCodeAnalysisAnalyzersVersion)" />
    <GlobalPackageReference Include="CSharpIsNullAnalyzer" Version="0.1.593" />
    <GlobalPackageReference Include="DotNetAnalyzers.DocumentationAnalyzers" Version="1.0.0-beta.59" />
    <GlobalPackageReference Include="Microsoft.VisualStudio.Internal.MicroBuild.VisualStudio" Version="$(MicroBuildVersion)" />
    <GlobalPackageReference Include="Nerdbank.GitVersioning" Version="3.6.143" />
    <GlobalPackageReference Include="Nullable" Version="1.3.1" Condition="'$(DoNotReferenceNullable)'!='true'" />
    <GlobalPackageReference Include="StyleCop.Analyzers.Unstable" Version="1.2.0.556" />
  </ItemGroup>
</Project><|MERGE_RESOLUTION|>--- conflicted
+++ resolved
@@ -42,12 +42,8 @@
     <PackageVersion Include="TraceSource.ActivityTracing" Version="0.1.201-beta" />
     <PackageVersion Include="Xunit.Combinatorial" Version="1.6.24" />
     <PackageVersion Include="xunit.runner.visualstudio" Version="2.8.2" />
-<<<<<<< HEAD
     <PackageVersion Include="Xunit.SkippableFact" Version="1.4.13" />
-    <PackageVersion Include="xunit" Version="2.9.0" />
-=======
     <PackageVersion Include="xunit" Version="2.9.2" />
->>>>>>> 194b2954
   </ItemGroup>
   <ItemGroup Condition="'$(IsAnalyzerProject)'=='true'">
     <!-- Analyzers need to use older references to work in existing C# compilers. -->
