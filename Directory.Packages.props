<?xml version="1.0" encoding="utf-8"?>
<Project>
  <!-- https://learn.microsoft.com/nuget/consume-packages/central-package-management -->
  <PropertyGroup>
    <ManagePackageVersionsCentrally>true</ManagePackageVersionsCentrally>
    <CentralPackageTransitivePinningEnabled>true</CentralPackageTransitivePinningEnabled>
<<<<<<< HEAD
    <MicroBuildVersion>2.0.149</MicroBuildVersion>
    <CodeAnalysisVersionForAnalyzers>3.11.0</CodeAnalysisVersionForAnalyzers>
    <CodeAnalysisVersion>4.6.0</CodeAnalysisVersion>
    <CodefixTestingVersion>1.1.2-beta1.23411.1</CodefixTestingVersion>
    <VSThreadingVersion>17.6.40</VSThreadingVersion>
=======

    <MicroBuildVersion>2.0.152</MicroBuildVersion>
>>>>>>> 3509e4b8
  </PropertyGroup>
  <ItemGroup>
    <PackageVersion Include="IsExternalInit" Version="1.0.3" />
    <PackageVersion Include="Microsoft.CodeAnalysis" Version="$(CodeAnalysisVersion)" />
    <PackageVersion Include="Microsoft.CodeAnalysis.CSharp" Version="$(CodeAnalysisVersion)" />
    <PackageVersion Include="Microsoft.CodeAnalysis.CSharp.CodeFix.Testing.XUnit" Version="$(CodefixTestingVersion)" />
    <PackageVersion Include="Microsoft.CodeAnalysis.PublicApiAnalyzers" Version="3.3.4" />
    <PackageVersion Include="Microsoft.CodeAnalysis.VisualBasic.CodeFix.Testing.XUnit" Version="$(CodefixTestingVersion)" />
    <PackageVersion Include="Microsoft.VisualStudio.Composition" Version="17.6.17" />
    <PackageVersion Include="Microsoft.VisualStudio.RpcContracts" Version="17.6.13" />
    <PackageVersion Include="Microsoft.VisualStudio.Utilities" Version="17.6.36011" />
    <PackageVersion Include="Microsoft.VisualStudio.Utilities.Testing" Version="17.5.33627.172" />
    <PackageVersion Include="Microsoft.VisualStudio.Sdk.TestFramework.Xunit" Version="17.6.16" />
    <PackageVersion Include="Microsoft.VisualStudio.Validation" Version="17.6.11" />
    <PackageVersion Include="Microsoft.VisualStudioEng.MicroBuild.Core" Version="1.0.0" />
    <PackageVersion Include="Microsoft.NET.Test.Sdk" Version="17.9.0" />
    <PackageVersion Include="Microsoft.VisualStudio.Internal.MicroBuild.NonShipping" Version="$(MicroBuildVersion)" />
<<<<<<< HEAD
    <PackageVersion Include="Microsoft.VisualStudio.Threading" Version="$(VSThreadingVersion)" />
    <PackageVersion Include="Microsoft.VisualStudio.Threading.Analyzers" Version="$(VSThreadingVersion)" />
    <PackageVersion Include="Microsoft.Windows.CsWin32" Version="0.2.188-beta" />
    <PackageVersion Include="Nerdbank.Streams" Version="2.10.69" />
    <PackageVersion Include="NuGet.Protocol" Version="6.8.0" />
    <PackageVersion Include="StreamJsonRpc" Version="2.16.41" />
    <PackageVersion Include="System.Collections.Immutable" Version="7.0.0" />
    <PackageVersion Include="System.CommandLine" Version="2.0.0-beta4.22272.1" />
    <PackageVersion Include="System.Text.Json" Version="7.0.3" />
    <PackageVersion Include="TraceSource.ActivityTracing" Version="0.1.201-beta" />
    <PackageVersion Include="Xunit.Combinatorial" Version="1.6.24" />
    <PackageVersion Include="xunit.runner.visualstudio" Version="2.5.7" />
    <PackageVersion Include="Xunit.SkippableFact" Version="1.4.13" />
    <PackageVersion Include="xunit" Version="2.7.0" />
=======
    <PackageVersion Include="xunit.runner.visualstudio" Version="2.8.0" />
    <PackageVersion Include="xunit" Version="2.8.0" />
>>>>>>> 3509e4b8
  </ItemGroup>
  <ItemGroup Condition="'$(IsAnalyzerProject)'=='true'">
    <!-- Analyzers need to use older references to work in existing C# compilers. -->
    <PackageVersion Update="Microsoft.CodeAnalysis" Version="$(CodeAnalysisVersionForAnalyzers)" />
    <PackageVersion Update="Microsoft.CodeAnalysis.CSharp" Version="$(CodeAnalysisVersionForAnalyzers)" />
    <PackageVersion Update="System.Collections.Immutable" Version="6.0.0" />
  </ItemGroup>
  <ItemGroup>
    <GlobalPackageReference Include="CSharpIsNullAnalyzer" Version="0.1.495" />
    <GlobalPackageReference Include="DotNetAnalyzers.DocumentationAnalyzers" Version="1.0.0-beta.59" />
    <GlobalPackageReference Include="Microsoft.VisualStudio.Internal.MicroBuild.VisualStudio" Version="$(MicroBuildVersion)" />
    <GlobalPackageReference Include="Nerdbank.GitVersioning" Version="3.6.133" />
    <GlobalPackageReference Include="Nullable" Version="1.3.1" Condition="'$(DoNotReferenceNullable)'!='true'" />
    <GlobalPackageReference Include="StyleCop.Analyzers.Unstable" Version="1.2.0.556" />
  </ItemGroup>
  <ItemGroup>
    <GlobalPackageReference Include="Microsoft.SourceLink.GitHub" Version="8.0.0" />
  </ItemGroup>
</Project><|MERGE_RESOLUTION|>--- conflicted
+++ resolved
@@ -4,16 +4,11 @@
   <PropertyGroup>
     <ManagePackageVersionsCentrally>true</ManagePackageVersionsCentrally>
     <CentralPackageTransitivePinningEnabled>true</CentralPackageTransitivePinningEnabled>
-<<<<<<< HEAD
-    <MicroBuildVersion>2.0.149</MicroBuildVersion>
+    <MicroBuildVersion>2.0.152</MicroBuildVersion>
     <CodeAnalysisVersionForAnalyzers>3.11.0</CodeAnalysisVersionForAnalyzers>
     <CodeAnalysisVersion>4.6.0</CodeAnalysisVersion>
     <CodefixTestingVersion>1.1.2-beta1.23411.1</CodefixTestingVersion>
     <VSThreadingVersion>17.6.40</VSThreadingVersion>
-=======
-
-    <MicroBuildVersion>2.0.152</MicroBuildVersion>
->>>>>>> 3509e4b8
   </PropertyGroup>
   <ItemGroup>
     <PackageVersion Include="IsExternalInit" Version="1.0.3" />
@@ -31,7 +26,6 @@
     <PackageVersion Include="Microsoft.VisualStudioEng.MicroBuild.Core" Version="1.0.0" />
     <PackageVersion Include="Microsoft.NET.Test.Sdk" Version="17.9.0" />
     <PackageVersion Include="Microsoft.VisualStudio.Internal.MicroBuild.NonShipping" Version="$(MicroBuildVersion)" />
-<<<<<<< HEAD
     <PackageVersion Include="Microsoft.VisualStudio.Threading" Version="$(VSThreadingVersion)" />
     <PackageVersion Include="Microsoft.VisualStudio.Threading.Analyzers" Version="$(VSThreadingVersion)" />
     <PackageVersion Include="Microsoft.Windows.CsWin32" Version="0.2.188-beta" />
@@ -43,13 +37,9 @@
     <PackageVersion Include="System.Text.Json" Version="7.0.3" />
     <PackageVersion Include="TraceSource.ActivityTracing" Version="0.1.201-beta" />
     <PackageVersion Include="Xunit.Combinatorial" Version="1.6.24" />
-    <PackageVersion Include="xunit.runner.visualstudio" Version="2.5.7" />
+    <PackageVersion Include="xunit.runner.visualstudio" Version="2.8.0" />
     <PackageVersion Include="Xunit.SkippableFact" Version="1.4.13" />
-    <PackageVersion Include="xunit" Version="2.7.0" />
-=======
-    <PackageVersion Include="xunit.runner.visualstudio" Version="2.8.0" />
     <PackageVersion Include="xunit" Version="2.8.0" />
->>>>>>> 3509e4b8
   </ItemGroup>
   <ItemGroup Condition="'$(IsAnalyzerProject)'=='true'">
     <!-- Analyzers need to use older references to work in existing C# compilers. -->
